--- conflicted
+++ resolved
@@ -645,15 +645,12 @@
             "scripts.zig",
             "search_index_writer.zig",
             "service_worker_writer.zig",
-<<<<<<< HEAD
             "rust_bindings.zig",
-=======
             "single_page_writer.zig",
             "tb_client_header.zig",
             "unit_tests.zig",
             "vopr.zig",
             "vortex.zig",
->>>>>>> e5dadb47
         };
         for (entry_points) |entry_point| {
             if (std.mem.startsWith(u8, &file, entry_point)) return true;
